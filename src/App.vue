<template>
<<<<<<< HEAD
  <div class="workflow-page">
    <TopBar />
    <ChatBar />
=======
  <div class="app-container">
    <LeftSidebar @item-change="handleSidebarChange" />
    
    <div class="main-content">
      <h1>WenCe Platform</h1>
      <p>当前左边栏项: {{ currentSidebarItem || '未选择' }}</p>
      <p>当前标签页: {{ currentTab }}</p>
      
      <div class="content-area">
        <h2>主要内容区域</h2>
        <p>根据当前选中的标签页显示不同内容</p>
      </div>
    </div>
    
    <BottomTabBar @tab-change="handleTabChange" />
>>>>>>> 8c2ba79a
  </div>
</template>

<script setup>
<<<<<<< HEAD
import TopBar from './components/TopBar.vue'
import ChatBar from './components/WorkflowPage/ChatBar.vue'
=======
import { ref } from 'vue';
import LeftSidebar from './components/LeftSidebar.vue';
import BottomTabBar from './components/BottomTabBar.vue';

const currentSidebarItem = ref(null);
const currentTab = ref('Overview');

const handleSidebarChange = (id) => {
  currentSidebarItem.value = id;
  console.log('切换到左边栏项:', id);
};

const handleTabChange = (tab) => {
  currentTab.value = tab;
  console.log('切换到标签页:', tab);
};
>>>>>>> 8c2ba79a
</script>

<style scoped>
.app-container {
  min-height: 100vh;
  background-color: #f5f5f5;
}

.main-content {
  margin-left: 80px;
  margin-bottom: 48px;
  padding: 32px;
}

.content-area {
  margin-top: 24px;
  background-color: white;
  border-radius: 8px;
  padding: 24px;
  min-height: 400px;
  box-shadow: 0 2px 4px rgba(0, 0, 0, 0.1);
}
</style><|MERGE_RESOLUTION|>--- conflicted
+++ resolved
@@ -1,9 +1,4 @@
 <template>
-<<<<<<< HEAD
-  <div class="workflow-page">
-    <TopBar />
-    <ChatBar />
-=======
   <div class="app-container">
     <LeftSidebar @item-change="handleSidebarChange" />
     
@@ -19,15 +14,10 @@
     </div>
     
     <BottomTabBar @tab-change="handleTabChange" />
->>>>>>> 8c2ba79a
   </div>
 </template>
 
 <script setup>
-<<<<<<< HEAD
-import TopBar from './components/TopBar.vue'
-import ChatBar from './components/WorkflowPage/ChatBar.vue'
-=======
 import { ref } from 'vue';
 import LeftSidebar from './components/LeftSidebar.vue';
 import BottomTabBar from './components/BottomTabBar.vue';
@@ -44,7 +34,6 @@
   currentTab.value = tab;
   console.log('切换到标签页:', tab);
 };
->>>>>>> 8c2ba79a
 </script>
 
 <style scoped>
